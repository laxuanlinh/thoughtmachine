--- conflicted
+++ resolved
@@ -263,7 +263,6 @@
 - Do not posting `Posting Instruction Batches` in a `loop`
 - Each `client transaction ID` should be unique and contain just enough information to trace including `hook_execution_id`
 
-<<<<<<< HEAD
 # Smart Contract Testing
 ## Unit testing and Simulation testing
 - The `Smart Contract SDK` is a Python package which provides unit testing utilities and some examples for unit testing
@@ -389,7 +388,7 @@
 - Sometimes metadata or balance addresses can drag down coverage because unit tests don't call them, this is expected
 - The `Inception products library` contains tests to cover all testing areas.
 - The `Contracts SDK` contains `contracts_api` package which we can use to import `all Contract API classes` and types needed for testing
-=======
+
 # Restful API integration
 ## Introduction
 - Restful API is for synchronous interactions and Kafka streaming API is for real time data comsumption. These are 2 primary interfaces to integrate with Platform Layer
@@ -518,4 +517,3 @@
 - To close account, we still use `/v2/account` and `/v1/customer` to close
 - `/v1/balances` to check or update balances
 - After the account is closed, a message is sent to topic `vault.core_api.v2.accounts.account.events`
->>>>>>> 9820c113
